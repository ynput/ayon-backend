from datetime import datetime
from typing import Any, Awaitable, Callable, Type

from nxtools import logging

from ayon_server.exceptions import ConstraintViolationException, NotFoundException
from ayon_server.lib.postgres import Postgres
from ayon_server.lib.redis import Redis
from ayon_server.utils import SQLTool, json_dumps

from .base import EventModel, EventStatus, create_id

HandlerType = Callable[[EventModel], Awaitable[None]]


class EventStream:
    model: Type[EventModel] = EventModel
    hooks: dict[str, dict[str, HandlerType]] = {}

    @classmethod
    def subscribe(cls, topic: str, handler: HandlerType) -> str:
        token = create_id()
        if topic not in cls.hooks:
            cls.hooks[topic] = {}
        cls.hooks[topic][token] = handler
        return token

    @classmethod
    def unsubscribe(cls, token: str) -> None:
        topics_to_remove = []
        for topic in cls.hooks:
            cls.hooks[topic].pop(token, None)
            if not cls.hooks[topic]:
                topics_to_remove.append(topic)
        for topic in topics_to_remove:
            cls.hooks.pop(topic)

    @classmethod
    async def dispatch(
        cls,
        topic: str,
        *,
        sender: str | None = None,
        sender_type: str | None = None,
        hash: str | None = None,
        project: str | None = None,
        user: str | None = None,
        depends_on: str | None = None,
        description: str | None = None,
        summary: dict[str, Any] | None = None,
        payload: dict[str, Any] | None = None,
        finished: bool = True,
        store: bool = True,
        reuse: bool = False,
        recipients: list[str] | None = None,
    ) -> str:
        """

        finished:
            whether the event one shot and should be marked as finished upon creation

        store:
            whether to store the event in the database

        reuse:
            allow to reuse an existing event with the same hash

        recipients:
            list of user names to notify via websocket (None for all users)
        """
        if summary is None:
            summary = {}
        if payload is None:
            payload = {}
        if description is None:
            description = ""

        event_id = create_id()
        if hash is None:
            hash = f"{event_id}"

        status: str = "finished" if finished else "pending"
        progress: float = 100 if finished else 0.0

        event = EventModel(
            id=event_id,
            hash=hash,
            sender=sender,
            sender_type=sender_type,
            topic=topic,
            project=project,
            user=user,
            depends_on=depends_on,
            status=status,
            description=description,
            summary=summary,
            payload=payload,
            retries=0,
        )

        if store:
<<<<<<< HEAD
            query = """
                INSERT INTO
                events (
                    id, hash, sender, topic, project_name, user_name,
                    depends_on, status, description, summary, payload
                )
                VALUES ($1, $2, $3, $4, $5, $6, $7, $8, $9, $10, $11)
            """
            if reuse:
                query += """
                    ON CONFLICT (hash) DO UPDATE SET
                        id = EXCLUDED.id,
                        sender = EXCLUDED.sender,
                        topic = EXCLUDED.topic,
                        project_name = EXCLUDED.project_name,
                        user_name = EXCLUDED.user_name,
                        depends_on = EXCLUDED.depends_on,
                        status = EXCLUDED.status,
                        description = EXCLUDED.description,
                        summary = EXCLUDED.summary,
                        payload = EXCLUDED.payload,
                        updated_at = NOW()
                """
=======
            query = SQLTool.insert(
                table="events",
                id=event.id,
                hash=event.hash,
                sender=event.sender,
                sender_type=event.sender_type,
                topic=event.topic,
                project_name=event.project,
                user_name=event.user,
                depends_on=depends_on,
                status=status,
                description=description,
                summary=event.summary,
                payload=event.payload,
            )
>>>>>>> c43cf4c9

            try:
                await Postgres.execute(
                    query,
                    event.id,
                    event.hash,
                    event.sender,
                    event.topic,
                    event.project,
                    event.user,
                    event.depends_on,
                    status,
                    description,
                    event.summary,
                    event.payload,
                )
            except Postgres.ForeignKeyViolationError as e:
                raise ConstraintViolationException(
                    "Event depends on non-existing event",
                ) from e

            except Postgres.UniqueViolationError as e:
                if reuse:
                    raise ConstraintViolationException(
                        "Unable to reuse the event. Another event depends on it",
                    ) from e
                else:
                    raise ConstraintViolationException(
                        "Event with same hash already exists",
                    ) from e

        depends_on = (
            str(event.depends_on).replace("-", "") if event.depends_on else None
        )
        await Redis.publish(
            json_dumps(
                {
                    "id": str(event.id).replace("-", ""),
                    "topic": event.topic,
                    "project": event.project,
                    "user": event.user,
                    "dependsOn": depends_on,
                    "description": event.description,
                    "summary": event.summary,
                    "status": event.status,
                    "progress": progress,
                    "sender": sender,
                    "senderType": sender_type,
                    "store": store,  # useful to allow querying details
                    "recipients": recipients,
                    "createdAt": event.created_at,
                    "updatedAt": event.updated_at,
                }
            )
        )

        handlers = cls.hooks.get(event.topic, {}).values()
        for handler in handlers:
            try:
                await handler(event)
            except Exception as e:
                logging.debug(f"Error in event handler: {e}")

        return event.id

    @classmethod
    async def update(
        cls,
        event_id: str,
        *,
        sender: str | None = None,
        sender_type: str | None = None,
        project: str | None = None,
        user: str | None = None,
        status: EventStatus | None = None,
        description: str | None = None,
        summary: dict[str, Any] | None = None,
        payload: dict[str, Any] | None = None,
        progress: float | None = None,
        store: bool = True,
        retries: int | None = None,
        recipients: list[str] | None = None,
    ) -> bool:
        new_data: dict[str, Any] = {"updated_at": datetime.now()}

        if sender is not None:
            new_data["sender"] = sender
        if sender_type is not None:
            new_data["sender_type"] = sender_type
        if project is not None:
            new_data["project_name"] = project
        if status is not None:
            new_data["status"] = status
        if description is not None:
            new_data["description"] = description
        if summary is not None:
            new_data["summary"] = summary
        if payload is not None:
            new_data["payload"] = payload
        if retries is not None:
            new_data["retries"] = retries
        if user is not None:
            new_data["user_name"] = user

        if store:
            query = SQLTool.update("events", f"WHERE id = '{event_id}'", **new_data)

            query[0] = (
                query[0]
                + """
                 RETURNING
                    id,
                    topic,
                    project_name,
                    user_name,
                    depends_on,
                    description,
                    summary,
                    status,
                    sender,
                    sender_type,
                    created_at,
                    updated_at
            """
            )

        else:
            query = ["SELECT * FROM events WHERE id=$1", event_id]

        result = await Postgres.fetch(*query)
        for row in result:
            data = dict(row)
            if not store:
                data.update(new_data)
            message = {
                "id": data["id"],
                "topic": data["topic"],
                "project": data["project_name"],
                "user": data["user_name"],
                "dependsOn": data["depends_on"],
                "description": data["description"],
                "summary": data["summary"],
                "status": data["status"],
                "sender": data["sender"],
                "senderType": data["sender_type"],
                "recipients": recipients,
                "createdAt": data["created_at"],
                "updatedAt": data["updated_at"],
            }
            if progress is not None:
                message["progress"] = progress
            await Redis.publish(json_dumps(message))
            return True
        return False

    @classmethod
    async def get(cls, event_id: str) -> EventModel:
        query = "SELECT * FROM events WHERE id = $1", event_id
        event: EventModel | None = None
        async for record in Postgres.iterate(*query):
            event = EventModel(
                id=record["id"],
                hash=record["hash"],
                topic=record["topic"],
                project=record["project_name"],
                user=record["user_name"],
                sender=record["sender"],
                sender_type=record["sender_type"],
                depends_on=record["depends_on"],
                status=record["status"],
                retries=record["retries"],
                description=record["description"],
                payload=record["payload"],
                summary=record["summary"],
                created_at=record["created_at"],
                updated_at=record["updated_at"],
            )
            break

        if event is None:
            raise NotFoundException("Event not found")
        return event<|MERGE_RESOLUTION|>--- conflicted
+++ resolved
@@ -99,20 +99,30 @@
         )
 
         if store:
-<<<<<<< HEAD
             query = """
                 INSERT INTO
                 events (
-                    id, hash, sender, topic, project_name, user_name,
-                    depends_on, status, description, summary, payload
+                    id,
+                    hash,
+                    sender,
+                    sender_type,
+                    topic,
+                    project_name,
+                    user_name,
+                    depends_on,
+                    status,
+                    description,
+                    summary,
+                    payload
                 )
-                VALUES ($1, $2, $3, $4, $5, $6, $7, $8, $9, $10, $11)
+                VALUES ($1, $2, $3, $4, $5, $6, $7, $8, $9, $10, $11, $12)
             """
             if reuse:
                 query += """
                     ON CONFLICT (hash) DO UPDATE SET
                         id = EXCLUDED.id,
                         sender = EXCLUDED.sender,
+                        sender_type = EXCLUDED.sender_type,
                         topic = EXCLUDED.topic,
                         project_name = EXCLUDED.project_name,
                         user_name = EXCLUDED.user_name,
@@ -123,23 +133,6 @@
                         payload = EXCLUDED.payload,
                         updated_at = NOW()
                 """
-=======
-            query = SQLTool.insert(
-                table="events",
-                id=event.id,
-                hash=event.hash,
-                sender=event.sender,
-                sender_type=event.sender_type,
-                topic=event.topic,
-                project_name=event.project,
-                user_name=event.user,
-                depends_on=depends_on,
-                status=status,
-                description=description,
-                summary=event.summary,
-                payload=event.payload,
-            )
->>>>>>> c43cf4c9
 
             try:
                 await Postgres.execute(
