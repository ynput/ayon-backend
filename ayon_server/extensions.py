--- conflicted
+++ resolved
@@ -1,11 +1,7 @@
 import os
 
 from ayon_server.helpers.modules import classes_from_module, import_module
-<<<<<<< HEAD
-from nxtools import log_traceback
-=======
 from ayon_server.logging import log_traceback
->>>>>>> 292c8be5
 
 PATHS = [
     "/extensions",
