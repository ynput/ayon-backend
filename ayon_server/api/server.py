--- conflicted
+++ resolved
@@ -2,11 +2,7 @@
 import os
 import pathlib
 import sys
-<<<<<<< HEAD
 from typing import Any, TypedDict
-=======
-from typing import Any
->>>>>>> 2925e484
 
 from fastapi import FastAPI, Request
 from fastapi.exceptions import RequestValidationError
