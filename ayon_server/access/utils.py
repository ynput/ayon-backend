--- conflicted
+++ resolved
@@ -40,7 +40,7 @@
 async def folder_access_list(
     user: "UserEntity",
     project_name: str,
-    access_types: list[AccessType] | None = None,
+    access_type: AccessType = "read",
 ) -> list[str] | None:
     """Return a list of paths user has access to
 
@@ -60,9 +60,6 @@
     The list is returned as a list of strings WITHOUT leading slash,
     so it can be used directly in an SQL query.
     """
-
-    if access_types is None:
-        access_types = ["read"]
 
     if user.is_manager:
         return None
@@ -83,23 +80,10 @@
     assert perms is not None, "folder_access_list without selected project"
     fpaths = set()
 
-    for access_type in access_types:
-        permset = perms.__getattribute__(access_type)
-        if not permset.enabled:
-            return None
-
-<<<<<<< HEAD
-        for perm in permset.access_list:
-            if perm.access_type == "hierarchy":
-                for path in path_to_paths(
-                    perm.path,
-                    # Read access implies reading parent folders
-                    include_parents=access_type == "read",
-                ):
-                    fpaths.add(path)
-
-            elif perm.access_type == "children":
-=======
+    permset = perms.__getattribute__(access_type)
+    if not permset.enabled:
+        return None
+
     for perm in permset.access_list:
         if perm.access_type == "hierarchy":
             for path in path_to_paths(
@@ -130,37 +114,12 @@
                     '{user.name}' = ANY (t.assignees)
                 """
             async for record in Postgres.iterate(query):
->>>>>>> 2d7391e6
                 for path in path_to_paths(
-                    perm.path,
+                    record["path"],
                     include_parents=access_type == "read",
-                    include_self=False,
                 ):
                     fpaths.add(path)
 
-<<<<<<< HEAD
-            elif perm.access_type == "assigned":
-                query = f"""
-                    SELECT
-                        h.path
-                    FROM
-                        project_{project_name}.hierarchy as h
-                    INNER JOIN
-                        project_{project_name}.tasks as t
-                        ON h.id = t.folder_id
-                    WHERE
-                        '{user.name}' = ANY (t.assignees)
-                    """
-                async for record in Postgres.iterate(query):
-                    for path in path_to_paths(
-                        record["path"],
-                        include_parents=access_type == "read",
-                    ):
-                        fpaths.add(path)
-
-    if not fpaths:
-        raise ForbiddenException("No paths")
-=======
     path_list = list(fpaths)
 
     # cache the result for the lifetime of the request
@@ -173,7 +132,6 @@
             f"{access_type.capitalize()} access denied "
             f"for {user.name} in project {project_name}"
         )
->>>>>>> 2d7391e6
 
     return path_list
 
@@ -190,25 +148,10 @@
     Warning: THIS IS SLOW. DO NOT USE IN BATCHES!
     """
 
-<<<<<<< HEAD
-    access_types = [access_type]
-    if access_type in ["create", "update"] and entity_type in [
-        "product",
-        "version",
-        "representation",
-    ]:
-        access_types.append("publish")
-
-    access_list = await folder_access_list(
-        user,
-        project_name,
-        access_types=access_types,
-=======
     access_list = await folder_access_list(
         user,
         project_name,
         access_type=access_type,
->>>>>>> 2d7391e6
     )
     if access_list is None:
         return True
