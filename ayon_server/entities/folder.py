--- conflicted
+++ resolved
@@ -45,6 +45,8 @@
         entity.active as active,
         entity.created_at as created_at,
         entity.updated_at as updated_at,
+        entity.created_by as created_by,
+        entity.updated_by as updated_by,
         entity.status as status,
         entity.tags as tags,
         hierarchy.path as path,
@@ -73,89 +75,8 @@
     model: ModelSet = ModelSet("folder", attribute_library["folder"])
     base_get_query = BASE_GET_QUERY
 
-<<<<<<< HEAD
-    @classmethod
-    async def load(
-        cls,
-        project_name: str,
-        entity_id: str,
-        for_update: bool = False,
-        **kwargs: Any,
-    ) -> "FolderEntity":
-        """Load a folder from the database by its project name and IDself.
-
-        This is reimplemented, because we need to select dynamic
-        attribute hierarchy.path along with the base data and
-        the attributes inherited from parent entities.
-        """
-
-        if EntityID.parse(entity_id) is None:
-            raise ValueError(f"Invalid {cls.entity_type} ID specified")
-
-        query = f"""
-
-            WITH RECURSIVE folder_closure AS (
-                SELECT id AS ancestor_id, id AS descendant_id
-                FROM project_{project_name}.folders
-                UNION ALL
-                SELECT fc.ancestor_id, f.id AS descendant_id
-                FROM folder_closure fc
-                JOIN project_{project_name}.folders f
-                ON f.parent_id = fc.descendant_id
-            ),
-
-            folder_with_versions AS (
-                SELECT DISTINCT fc.ancestor_id
-                FROM folder_closure fc
-                JOIN project_{project_name}.products p ON p.folder_id = fc.descendant_id
-                JOIN project_{project_name}.versions v ON v.product_id = p.id
-            )
-
-            SELECT
-                f.id as id,
-                f.name as name,
-                f.label as label,
-                f.folder_type as folder_type,
-                f.parent_id as parent_id,
-                f.thumbnail_id as thumbnail_id,
-                f.attrib as attrib,
-                f.data as data,
-                f.active as active,
-                f.created_by as created_by,
-                f.updated_by as updated_by,
-                f.created_at as created_at,
-                f.updated_at as updated_at,
-                f.status as status,
-                f.tags as tags,
-                h.path as path,
-                ia.attrib AS inherited_attrib,
-                p.attrib AS project_attrib,
-                (fwv.ancestor_id IS NOT NULL)::BOOLEAN AS has_versions
-
-            FROM project_{project_name}.folders as f
-
-            INNER JOIN project_{project_name}.hierarchy as h
-            ON f.id = h.id
-
-            LEFT JOIN project_{project_name}.exported_attributes as ia
-            ON f.parent_id = ia.folder_id
-
-            LEFT JOIN folder_with_versions fwv
-            ON fwv.ancestor_id = f.id
-
-            INNER JOIN public.projects as p
-            ON p.name ILIKE '{project_name}'
-
-            WHERE f.id=$1
-            {'FOR UPDATE OF f NOWAIT' if for_update else ''}
-            """
-
-        record = await query_entity_data(query, entity_id)
-
-=======
     @staticmethod
     def preprocess_record(record: dict[str, Any]) -> dict[str, Any]:
->>>>>>> 3971f06f
         path = record.pop("path")
         if path is not None:
             # ensure path starts with / but does not end with /
