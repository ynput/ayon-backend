--- conflicted
+++ resolved
@@ -23,6 +23,8 @@
         entity.active as active,
         entity.created_at as created_at,
         entity.updated_at as updated_at,
+        entity.created_by as created_by,
+        entity.updated_by as updated_by,
         entity.status as status,
         entity.tags as tags,
         ia.attrib AS inherited_attrib,
@@ -41,60 +43,8 @@
     model = ModelSet("task", attribute_library["task"])
     base_get_query = BASE_GET_QUERY
 
-<<<<<<< HEAD
-    @classmethod
-    async def load(
-        cls,
-        project_name: str,
-        entity_id: str,
-        for_update=False,
-        **kwargs: Any,
-    ) -> "TaskEntity":
-        """Load a task from the database by its project name and ID.
-
-        This is reimplemented, because we need to select
-        attributes inherited from the parent folder.
-        """
-
-        if EntityID.parse(entity_id) is None:
-            raise ValueError(f"Invalid {cls.entity_type} ID specified")
-
-        query = f"""
-            SELECT
-                t.id as id,
-                t.name as name,
-                t.label as label,
-                t.task_type as task_type,
-                t.thumbnail_id as thumbnail_id,
-                t.assignees as assignees,
-                t.folder_id as folder_id,
-                t.attrib as attrib,
-                t.data as data,
-                t.active as active,
-                t.created_at as created_at,
-                t.updated_at as updated_at,
-                t.created_by as created_by,
-                t.updated_by as updated_by,
-                t.status as status,
-                t.tags as tags,
-                ia.attrib AS inherited_attrib,
-                h.path as folder_path
-            FROM project_{project_name}.tasks as t
-            JOIN project_{project_name}.hierarchy as h
-                ON t.folder_id = h.id
-            LEFT JOIN
-                project_{project_name}.exported_attributes as ia
-                ON t.folder_id = ia.folder_id
-            WHERE t.id=$1
-            {'FOR UPDATE OF t NOWAIT' if for_update else ''}
-            """
-
-        record = await query_entity_data(query, entity_id)
-
-=======
     @staticmethod
     def preprocess_record(record: dict[str, Any]) -> dict[str, Any]:
->>>>>>> 3971f06f
         attrib: dict[str, Any] = {}
         inhereited_attrib: dict[str, Any] = {}
         if (ia := record["inherited_attrib"]) is not None:
