--- conflicted
+++ resolved
@@ -21,6 +21,8 @@
         entity.tags as tags,
         entity.created_at as created_at,
         entity.updated_at as updated_at,
+        entity.created_by as created_by,
+        entity.updated_by as updated_by,
 
         v.version as version,
         p.name as product_name,
@@ -38,50 +40,8 @@
     model = ModelSet("representation", attribute_library["representation"])
     base_get_query = BASE_GET_QUERY
 
-<<<<<<< HEAD
-    @classmethod
-    async def load(
-        cls,
-        project_name: str,
-        entity_id: str,
-        for_update: bool = False,
-        **kwargs,
-    ):
-        query = f"""
-            SELECT
-                r.id as id,
-                r.name as name,
-                r.version_id as version_id,
-                r.files as files,
-                r.attrib as attrib,
-                r.data as data,
-                r.traits as traits,
-                r.active as active,
-                r.status as status,
-                r.tags as tags,
-                r.created_by as created_by,
-                r.updated_by as updated_by,
-                r.created_at as created_at,
-                r.updated_at as updated_at,
-
-                v.version as version,
-                p.name as product_name,
-                h.path as folder_path
-
-            FROM project_{project_name}.representations r
-            JOIN project_{project_name}.versions v ON r.version_id = v.id
-            JOIN project_{project_name}.products p ON v.product_id = p.id
-            JOIN project_{project_name}.hierarchy h ON p.folder_id = h.id
-            WHERE r.id=$1
-            {'FOR UPDATE NOWAIT' if for_update else ''}
-            """
-
-        record = await query_entity_data(query, entity_id)
-
-=======
     @staticmethod
     def preprocess_record(record: dict[str, Any]) -> dict[str, Any]:
->>>>>>> 3971f06f
         hierarchy_path = record.pop("folder_path", None)
         product_name = record.pop("product_name", None)
         if hierarchy_path and product_name:
