--- conflicted
+++ resolved
@@ -36,6 +36,7 @@
     "name": "products.name",
     "path": "hierarchy.path || '/' || products.name",
     "productType": "products.product_type",
+    "productBaseType": "products.product_base_type",
     "createdAt": "products.created_at",
     "updatedAt": "products.updated_at",
     "tags": "array_to_string(products.tags, '')",
@@ -126,37 +127,20 @@
     # SQL
     #
 
-<<<<<<< HEAD
-    sql_columns = ["products.*"]
-
-    # sql_columns = [
-    #     "products.id AS id",
-    #     "products.name AS name",
-    #     "products.folder_id AS folder_id",
-    #     "products.product_type AS product_type",
-    #     "products.attrib AS attrib",
-    #     "products.data AS data",
-    #     "products.status AS status",
-    #     "products.tags AS tags",
-    #     "products.active AS active",
-    #     "products.created_at AS created_at",
-    #     "products.updated_at AS updated_at",
-    #     "products.creation_order AS creation_order",
-    # ]
-=======
     sql_columns = [
-        "products.id AS id",
-        "products.name AS name",
-        "products.folder_id AS folder_id",
-        "products.product_type AS product_type",
-        "products.attrib AS attrib",
-        "products.data AS data",
-        "products.status AS status",
-        "products.tags AS tags",
-        "products.active AS active",
-        "products.created_at AS created_at",
-        "products.updated_at AS updated_at",
-        "products.creation_order AS creation_order",
+        "products.*",
+        # "products.id AS id",
+        # "products.name AS name",
+        # "products.folder_id AS folder_id",
+        # "products.product_type AS product_type",
+        # "products.attrib AS attrib",
+        # "products.data AS data",
+        # "products.status AS status",
+        # "products.tags AS tags",
+        # "products.active AS active",
+        # "products.created_at AS created_at",
+        # "products.updated_at AS updated_at",
+        # "products.creation_order AS creation_order",
         "folders.id AS _folder_id",
         "folders.name AS _folder_name",
         "folders.label AS _folder_label",
@@ -185,7 +169,6 @@
     ]
 
     sql_cte = []
->>>>>>> 98b243bf
     sql_conditions = []
 
     if ids is not None:
