import json
from typing import Annotated

from ayon_server.access.utils import folder_access_list
from ayon_server.entities import ProjectEntity
from ayon_server.exceptions import BadRequestException, NotFoundException
from ayon_server.graphql.connections import ProductsConnection
from ayon_server.graphql.edges import ProductEdge
from ayon_server.graphql.nodes.product import ProductNode
from ayon_server.graphql.resolvers.common import (
    ARGAfter,
    ARGBefore,
    ARGFirst,
    ARGHasLinks,
    ARGIds,
    ARGLast,
    FieldInfo,
    argdesc,
    get_has_links_conds,
    resolve,
    sortdesc,
)
from ayon_server.graphql.resolvers.pagination import create_pagination
from ayon_server.graphql.types import Info
from ayon_server.sqlfilter import QueryFilter, build_filter
from ayon_server.types import (
    validate_name_list,
    validate_status_list,
    validate_type_name_list,
)
from ayon_server.utils import SQLTool, slugify

from .sorting import get_attrib_sort_case, get_status_sort_case

SORT_OPTIONS = {
    "name": "products.name",
    "path": "hierarchy.path || '/' || products.name",
    "productType": "products.product_type",
<<<<<<< HEAD
    "productBaseType": "products.product_base_type",
=======
    "folderName": "folders.name",
>>>>>>> 82aba99e
    "createdAt": "products.created_at",
    "updatedAt": "products.updated_at",
    "tags": "array_to_string(products.tags, '')",
}


async def get_products(
    root,
    info: Info,
    first: ARGFirst = None,
    after: ARGAfter = None,
    last: ARGLast = None,
    before: ARGBefore = None,
    ids: ARGIds = None,
    has_links: ARGHasLinks = None,
    folder_ids: Annotated[
        list[str] | None,
        argdesc("List of parent folder IDs to filter by"),
    ] = None,
    include_folder_children: Annotated[
        bool,
        argdesc("Include versions in child folders when folderIds is used"),
    ] = False,
    names: Annotated[
        list[str] | None,
        argdesc("Filter by a list of names"),
    ] = None,
    names_ci: Annotated[
        list[str] | None,
        argdesc("Filter by a list of names (case insensitive)"),
    ] = None,
    name_ex: Annotated[
        str | None,
        argdesc("Match product names by a regular expression"),
    ] = None,
    path_ex: Annotated[
        str | None,
        argdesc("Match product by a regex of the parent folder path regex"),
    ] = None,
    product_types: Annotated[
        list[str] | None,
        argdesc("List of product types to filter by"),
    ] = None,
    product_base_types: Annotated[
        list[str] | None, argdesc("List of base types")
    ] = None,
    statuses: Annotated[
        list[str] | None,
        argdesc("List of statuses to filter by"),
    ] = None,
    tags: Annotated[
        list[str] | None,
        argdesc("List of tags to filter by"),
    ] = None,
    search: Annotated[
        str | None,
        argdesc("Fuzzy text search filter"),
    ] = None,
    filter: Annotated[
        str | None,
        argdesc("Filter products using QueryFilter"),
    ] = None,
    version_filter: Annotated[
        str | None,
        argdesc("Filter products by their versions using QueryFilter"),
    ] = None,
    task_filter: Annotated[
        str | None,
        argdesc("Filter products by their tasks (via versions) using QueryFilter"),
    ] = None,
    sort_by: Annotated[
        str | None,
        sortdesc(SORT_OPTIONS),
    ] = None,
) -> ProductsConnection:
    """Return a list of products."""

    project_name = root.project_name
    project = await ProjectEntity.load(project_name)
    user = info.context["user"]
    fields = FieldInfo(info, ["products.edges.node", "product"])

    if user.is_guest:
        if not ids:
            return ProductsConnection(edges=[])

    #
    # SQL
    #

    sql_columns = [
        "products.*",
<<<<<<< HEAD
        # "products.id AS id",
        # "products.name AS name",
        # "products.folder_id AS folder_id",
        # "products.product_type AS product_type",
        # "products.attrib AS attrib",
        # "products.data AS data",
        # "products.status AS status",
        # "products.tags AS tags",
        # "products.active AS active",
        # "products.created_at AS created_at",
        # "products.updated_at AS updated_at",
        # "products.creation_order AS creation_order",
=======
>>>>>>> 82aba99e
        "folders.id AS _folder_id",
        "folders.name AS _folder_name",
        "folders.label AS _folder_label",
        "folders.folder_type AS _folder_folder_type",
        "folders.parent_id AS _folder_parent_id",
        "folders.thumbnail_id AS _folder_thumbnail_id",
        "folders.attrib AS _folder_attrib",
        "folders.data AS _folder_data",
        "folders.active AS _folder_active",
        "folders.status AS _folder_status",
        "folders.tags AS _folder_tags",
        "folders.created_at AS _folder_created_at",
        "folders.updated_at AS _folder_updated_at",
        "hierarchy.path AS _folder_path",
    ]

    sql_joins = [
        f"""
        INNER JOIN project_{project_name}.folders
        ON folders.id = products.folder_id
        """,
        f"""
        INNER JOIN project_{project_name}.hierarchy AS hierarchy
        ON folders.id = hierarchy.id
        """,
    ]

    sql_cte = []
    sql_conditions = []

    if ids is not None:
        if not ids:
            return ProductsConnection()
        sql_conditions.append(f"products.id IN {SQLTool.id_array(ids)}")

    if folder_ids is not None:
        if not folder_ids:
            return ProductsConnection()
        if not include_folder_children:
            sql_conditions.append(
                f"products.folder_id IN {SQLTool.id_array(folder_ids)}"
            )
        else:
            sql_cte.append(
                f"""
                top_folder_paths AS (
                    SELECT path FROM project_{project_name}.hierarchy
                    WHERE id IN {SQLTool.id_array(folder_ids)}
                )
                """
            )
            sql_cte.append(
                f"""
                child_folder_ids AS (
                    SELECT id FROM project_{project_name}.hierarchy
                    WHERE EXISTS (
                        SELECT 1 FROM top_folder_paths
                        WHERE project_{project_name}.hierarchy.path
                        LIKE top_folder_paths.path || '/%'
                    )
                    OR project_{project_name}.hierarchy.path = ANY(
                        SELECT path FROM top_folder_paths
                    )
                )
                """
            )
            sql_joins.append(
                """
                INNER JOIN child_folder_ids AS cfi
                ON cfi.id = products.folder_id
                """
            )

    elif root.__class__.__name__ == "FolderNode":
        # cannot use isinstance here because of circular imports
        sql_conditions.append(f"products.folder_id = '{root.id}'")

    if names is not None:
        if not names:
            return ProductsConnection()
        validate_name_list(names)
        sql_conditions.append(f"products.name IN {SQLTool.array(names)}")

    if names_ci is not None:
        if not names_ci:
            return ProductsConnection()
        validate_name_list(names_ci)
        names_ci = [name.lower() for name in names_ci]
        sql_conditions.append(f"LOWER(products.name) IN {SQLTool.array(names_ci)}")

    if product_types is not None:
        if not product_types:
            return ProductsConnection()
        validate_type_name_list(product_types)
        sql_conditions.append(
            f"products.product_type IN {SQLTool.array(product_types)}"
        )

    if product_base_types is not None:
        if not product_base_types:
            return ProductsConnection()
        validate_name_list(product_base_types)
        sql_conditions.append(
            f"products.product_base_type IN {SQLTool.array(product_base_types)}"
        )

    if statuses is not None:
        if not statuses:
            return ProductsConnection()
        validate_status_list(statuses)
        sql_conditions.append(f"products.status IN {SQLTool.array(statuses)}")
    if tags is not None:
        if not tags:
            return ProductsConnection()
        validate_name_list(tags)
        sql_conditions.append(f"products.tags @> {SQLTool.array(tags, curly=True)}")

    if has_links is not None:
        sql_conditions.extend(
            get_has_links_conds(project_name, "products.id", has_links)
        )

    if name_ex is not None:
        sql_conditions.append(f"products.name ~ '{name_ex}'")

    if path_ex is not None:
        # TODO: sanitize
        sql_conditions.append(f"'/' || hierarchy.path ~ '{path_ex}'")

    #
    # Access control
    #

    access_list = None
    if root.__class__.__name__ == "ProjectNode":
        # Selecting products directly from the project node,
        # so we need to check access rights
        user = info.context["user"]
        if user.is_guest:
            # Guests need to provide explicit IDs
            # that is handled above and provides a sufficient
            # level of security.

            # We may use additional checks for version lists in the future
            pass
        else:
            access_list = await folder_access_list(user, project_name)
            if access_list is not None:
                sql_conditions.append(
                    f"hierarchy.path like ANY ('{{ {','.join(access_list)} }}')"
                )

    #
    # Do we need parent folder attributes?
    # And most importantly - do we need to know which are inherited?
    #

    if any(field.endswith("folder.attrib") for field in fields):
        sql_columns.extend(
            [
                "pr.attrib as _folder_project_attributes",
                "ex.attrib as _folder_inherited_attributes",
            ]
        )
        sql_joins.extend(
            [
                f"""
                LEFT JOIN project_{project_name}.exported_attributes AS ex
                ON folders.parent_id = ex.folder_id
                """,
                f"""
                INNER JOIN public.projects AS pr
                ON pr.name ILIKE '{project_name}'
                """,
            ]
        )
    else:
        sql_columns.extend(
            [
                "'{}'::JSONB as _folder_project_attributes",
                "'{}'::JSONB as _folder_inherited_attributes",
            ]
        )

    if ff_field := fields.find_field("featuredVersion"):
        req_order = ff_field.arguments.get("order") or [
            "hero",
            "latestDone",
            "latest",
        ]

        sql_cte.append(
            f"""
            reviewables AS (
                SELECT entity_id FROM project_{project_name}.activity_feed
                WHERE entity_type = 'version'
                AND activity_type = 'reviewable'
            )
            """
        )

        if "hero" in req_order:
            sql_cte.append(
                f"""
                hero_versions AS (
                    SELECT
                        distinct on (versions.product_id)
                        versions.*,
                        hero_versions.id AS hero_version_id,
                        rv.entity_id IS NOT NULL AS has_reviewables
                    FROM project_{project_name}.versions AS versions

                    JOIN project_{project_name}.versions AS hero_versions
                    ON hero_versions.product_id = versions.product_id
                    AND hero_versions.version < 0
                    AND ABS(hero_versions.version) = versions.version

                    LEFT JOIN reviewables AS rv
                    ON versions.id = rv.entity_id

                    ORDER BY versions.product_id, versions.version DESC
                )
                """
            )
            sql_joins.append(
                """
                LEFT JOIN hero_versions AS ff_hero
                ON ff_hero.product_id = products.id
                """
            )
            sql_columns.append("to_jsonb(ff_hero.*) as _hero_version_data")

        if "latestDone" in req_order:
            sql_cte.append(
                f"""
                done_statuses AS (
                    SELECT name from project_{project_name}.statuses
                    WHERE data->>'state' = 'done'
                )
                """
            )

            sql_cte.append(
                f"""
                latest_done_versions AS (
                    SELECT
                        DISTINCT ON (versions.product_id)
                        versions.*,
                        rv.entity_id IS NOT NULL AS has_reviewables
                    FROM project_{project_name}.versions

                    JOIN done_statuses AS s
                    ON versions.status = s.name

                    LEFT JOIN reviewables AS rv
                    ON versions.id = rv.entity_id

                    ORDER BY versions.product_id, versions.version DESC
                )
                """
            )
            sql_joins.append(
                """
                LEFT JOIN latest_done_versions AS ff_latest_done
                ON products.id = ff_latest_done.product_id
                """
            )
            sql_columns.append(
                "to_jsonb(ff_latest_done.*) as _latest_done_version_data"
            )

        if "latest" in req_order:
            sql_cte.append(
                f"""
                latest_versions AS (
                    SELECT
                        DISTINCT ON (versions.product_id) versions.*,
                        rv.entity_id IS NOT NULL AS has_reviewables
                    FROM project_{project_name}.versions

                    LEFT JOIN reviewables AS rv
                    ON versions.id = rv.entity_id

                    WHERE versions.version >= 0
                    ORDER BY versions.product_id, versions.version DESC
                )
                """
            )
            sql_joins.append(
                """
                LEFT JOIN latest_versions AS ff_latest
                ON products.id = ff_latest.product_id
                """
            )
            sql_columns.append("to_jsonb(ff_latest.*) as _latest_version_data")

    #
    # Version_list
    # (this is probably not needed anymore. Should we remove it?)
    #

    if "versionList" in fields:
        sql_columns.extend(
            ["version_list.ids as version_ids", "version_list.versions as version_list"]
        )
        sql_joins.append(
            f"""
            LEFT JOIN
                project_{project_name}.version_list
                ON products.id = version_list.product_id
            """
        )

    #
    # Fuzzy search
    #

    if search:
        terms = slugify(search, make_set=True)
        for term in terms:
            sub_conditions = []
            term = term.replace("'", "''")
            sub_conditions.append(f"products.name ILIKE '%{term}%'")
            sub_conditions.append(f"products.product_type ILIKE '%{term}%'")
            sub_conditions.append(f"hierarchy.path ILIKE '%{term}%'")

            condition = " OR ".join(sub_conditions)
            sql_conditions.append(f"({condition})")

    #
    # Filter (actual product filter)
    #

    if filter:
        column_whitelist = [
            "id",
            "name",
            "folder_id",
            "product_type",
            "status",
            "attrib",
            "data",
            "tags",
            "active",
            "created_at",
            "updated_at",
        ]
        fdata = json.loads(filter)
        fq = QueryFilter(**fdata)
        if fcond := build_filter(
            fq,
            column_whitelist=column_whitelist,
            table_prefix="products",
        ):
            sql_conditions.append(fcond)

    #
    # Filtering products by versions and tasks
    #

    if version_filter or task_filter:
        version_cond = ""
        task_cond = ""

        if version_filter:
            column_whitelist = [
                "id",
                "version",
                "product_id",
                "task_id",
                "author",
                "status",
                "attrib",
                "data",
                "tags",
                "active",
                "created_at",
                "updated_at",
            ]

            fdata = json.loads(version_filter)
            fq = QueryFilter(**fdata)
            fcond = build_filter(
                fq,
                column_whitelist=column_whitelist,
                table_prefix="versions",
                column_map={},
            )
            if fcond:
                version_cond = f"{fcond}"

        if task_filter:
            column_whitelist = [
                "id",
                "name",
                "label",
                "task_type",
                "assignees",
                "status",
                "attrib",
                "data",
                "tags",
                "active",
                "created_at",
                "updated_at",
            ]

            fdata = json.loads(task_filter)
            fq = QueryFilter(**fdata)
            fcond = build_filter(
                fq,
                column_whitelist=column_whitelist,
                table_prefix="tasks",
            )
            if fcond:
                task_cond = f"{fcond}"

        if version_cond or task_cond:
            vtconds = []
            tjoin = ""
            if version_cond:
                vtconds.append(version_cond)
            if task_cond:
                vtconds.append(task_cond)
                tjoin = f"""
                LEFT JOIN project_{project_name}.tasks
                ON versions.task_id = tasks.id
                """

            vtcondstr = "WHERE " + " AND ".join(vtconds)

            sql_cte.append(
                f"""
                filtered_versions AS (
                    SELECT DISTINCT product_id
                    FROM project_{project_name}.versions
                    {tjoin}
                    {vtcondstr}

                )
                """
            )

            sql_joins.append(
                """
                INNER JOIN filtered_versions
                ON products.id = filtered_versions.product_id
                """
            )

    #
    # Pagination
    #

    order_by = ["products.creation_order"]
    if sort_by is not None:
        if sort_by == "status":
            status_type_case = get_status_sort_case(project, "products.status")
            order_by.insert(0, status_type_case)
        elif sort_by in SORT_OPTIONS:
            order_by.insert(0, SORT_OPTIONS[sort_by])
        elif sort_by.startswith("attrib."):
            attr_name = sort_by[7:]
            attr_case = await get_attrib_sort_case(attr_name, "products.attrib")
            order_by.insert(0, attr_case)
        elif sort_by == "version":
            # count by product version count
            sql_cte.append(
                f"""
                product_version_counts AS (
                    SELECT
                        product_id,
                        COUNT(*) AS version_count
                    FROM project_{project_name}.versions
                    WHERE version >= 0
                    GROUP BY product_id
                )
                """
            )
            sql_joins.append(
                """
                LEFT JOIN product_version_counts AS pvc
                ON pvc.product_id = products.id
                """
            )
            order_by.insert(0, "COALESCE(pvc.version_count, 0)")

        else:
            raise ValueError(f"Invalid sort_by value: {sort_by}")

    ordering, paging_conds, cursor = create_pagination(
        order_by,
        first,
        after,
        last,
        before,
    )
    sql_conditions.append(paging_conds)

    #
    # Query
    #

    if sql_cte:
        cte = ", ".join(sql_cte)
        cte = f"WITH {cte}"
    else:
        cte = ""

    sql_columns.insert(0, cursor)
    sql_columns_str = ",\n".join(sql_columns)

    query = f"""
        {cte}
        SELECT {sql_columns_str}
        FROM project_{project_name}.products
        {" ".join(sql_joins)}
        {SQLTool.conditions(sql_conditions)}
        {ordering}
    """

    # print()
    # print (query)
    # print()
    #
    return await resolve(
        ProductsConnection,
        ProductEdge,
        ProductNode,
        query,
        project_name=project_name,
        first=first,
        last=last,
        order_by=order_by,
        context=info.context,
    )


async def get_product(root, info: Info, id: str) -> ProductNode:
    """Return a representation node based on its ID"""
    if not id:
        raise BadRequestException("Product ID is not specified")
    connection = await get_products(root, info, ids=[id])
    if not connection.edges:
        raise NotFoundException("Product not found")
    return connection.edges[0].node<|MERGE_RESOLUTION|>--- conflicted
+++ resolved
@@ -36,11 +36,8 @@
     "name": "products.name",
     "path": "hierarchy.path || '/' || products.name",
     "productType": "products.product_type",
-<<<<<<< HEAD
     "productBaseType": "products.product_base_type",
-=======
     "folderName": "folders.name",
->>>>>>> 82aba99e
     "createdAt": "products.created_at",
     "updatedAt": "products.updated_at",
     "tags": "array_to_string(products.tags, '')",
@@ -133,21 +130,6 @@
 
     sql_columns = [
         "products.*",
-<<<<<<< HEAD
-        # "products.id AS id",
-        # "products.name AS name",
-        # "products.folder_id AS folder_id",
-        # "products.product_type AS product_type",
-        # "products.attrib AS attrib",
-        # "products.data AS data",
-        # "products.status AS status",
-        # "products.tags AS tags",
-        # "products.active AS active",
-        # "products.created_at AS created_at",
-        # "products.updated_at AS updated_at",
-        # "products.creation_order AS creation_order",
-=======
->>>>>>> 82aba99e
         "folders.id AS _folder_id",
         "folders.name AS _folder_name",
         "folders.label AS _folder_label",
