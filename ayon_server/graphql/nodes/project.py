from datetime import datetime
from typing import TYPE_CHECKING, Any

import strawberry
from strawberry import LazyType

from ayon_server.entities import ProjectEntity
from ayon_server.entities.user import UserEntity
from ayon_server.graphql.connections import ActivitiesConnection, EntityListsConnection
from ayon_server.graphql.nodes.common import ProductType, ProductBaseType, ThumbnailInfo
from ayon_server.graphql.resolvers.activities import get_activities
from ayon_server.graphql.resolvers.entity_lists import get_entity_list, get_entity_lists
from ayon_server.graphql.resolvers.folders import get_folder, get_folders
from ayon_server.graphql.resolvers.products import get_product, get_products
from ayon_server.graphql.resolvers.representations import (
    get_representation,
    get_representations,
)
from ayon_server.graphql.resolvers.tasks import get_task, get_tasks
from ayon_server.graphql.resolvers.versions import get_version, get_versions
from ayon_server.graphql.resolvers.workfiles import get_workfile, get_workfiles
from ayon_server.graphql.utils import parse_attrib_data
from ayon_server.helpers.tags import get_used_project_tags
from ayon_server.lib.postgres import Postgres
from ayon_server.utils import json_dumps

if TYPE_CHECKING:
    from ayon_server.graphql.connections import (
        EntityListsConnection,
        FoldersConnection,
        ProductsConnection,
        RepresentationsConnection,
        TasksConnection,
        VersionsConnection,
        WorkfilesConnection,
    )
    from ayon_server.graphql.nodes.entity_list import EntityListNode
    from ayon_server.graphql.nodes.folder import FolderNode
    from ayon_server.graphql.nodes.product import ProductNode
    from ayon_server.graphql.nodes.representation import RepresentationNode
    from ayon_server.graphql.nodes.task import TaskNode
    from ayon_server.graphql.nodes.version import VersionNode
    from ayon_server.graphql.nodes.workfile import WorkfileNode
else:
    EntityListConnection = LazyType["EntityListConnection", "..connections"]
    FoldersConnection = LazyType["FoldersConnection", "..connections"]
    RepresentationsConnection = LazyType["RepresentationsConnection", "..connections"]
    ProductsConnection = LazyType["ProductsConnection", "..connections"]
    TasksConnection = LazyType["TasksConnection", "..connections"]
    VersionsConnection = LazyType["VersionsConnection", "..connections"]
    WorkfilesConnection = LazyType["WorkfilesConnection", "..connections"]

    EntityListNode = LazyType["EntityListNode", ".entity_list"]
    FolderNode = LazyType["FolderNode", ".folder"]
    RepresentationNode = LazyType["RepresentationNode", ".representation"]
    ProductNode = LazyType["ProductNode", ".product"]
    TaskNode = LazyType["TaskNode", ".task"]
    VersionNode = LazyType["VersionNode", ".version"]
    WorkfileNode = LazyType["WorkfileNode", ".workfile"]


@strawberry.type
class TaskType:
    name: str
    icon: str | None = None
    short_name: str | None = None
    color: str | None = None


@strawberry.type
class FolderType:
    name: str
    icon: str | None = None
    short_name: str | None = None


@strawberry.type
class LinkType:
    name: str
    link_type: str
    input_type: str
    output_type: str
    color: str | None = None
    style: str = "solid"


@strawberry.type
class Status:
    name: str
    short_name: str | None = None
    icon: str | None = None
    color: str | None = None
    state: str | None = None
    scope: list[str] | None = None


@strawberry.type
class Tag:
    name: str
    color: str | None = None


@strawberry.type
class ProjectBundleType:
    production: str | None = None
    staging: str | None = None


@ProjectEntity.strawberry_attrib()
class ProjectAttribType:
    pass


@strawberry.type
class ProjectNode:
    name: str = strawberry.field()
    project_name: str = strawberry.field()
    code: str = strawberry.field()
    data: str | None
    config: str | None
    active: bool
    library: bool
    thumbnail: ThumbnailInfo | None = None
    bundle: ProjectBundleType
    created_at: datetime
    updated_at: datetime

    _attrib: strawberry.Private[dict[str, Any]]
    _user: strawberry.Private[UserEntity]

    @strawberry.field
    def attrib(self) -> ProjectAttribType:
        return parse_attrib_data(
            ProjectAttribType,
            self._attrib,
            user=self._user,
            project_name=self.project_name,
        )

    @strawberry.field
    def all_attrib(self) -> str:
        return json_dumps(self._attrib)

    entity_list: EntityListNode = strawberry.field(
        resolver=get_entity_list,
        description=get_entity_list.__doc__,
    )

    entity_lists: EntityListsConnection = strawberry.field(
        resolver=get_entity_lists,
        description=get_entity_lists.__doc__,
    )

    folder: FolderNode | None = strawberry.field(
        resolver=get_folder,
        description=get_folder.__doc__,
    )

    folders: FoldersConnection = strawberry.field(
        resolver=get_folders,
        description=get_folders.__doc__,
    )

    task: TaskNode | None = strawberry.field(
        resolver=get_task,
        description=get_task.__doc__,
    )

    tasks: TasksConnection = strawberry.field(
        resolver=get_tasks,
        description=get_tasks.__doc__,
    )

    product: ProductNode | None = strawberry.field(
        resolver=get_product,
        description=get_product.__doc__,
    )

    products: ProductsConnection = strawberry.field(
        resolver=get_products,
        description=get_products.__doc__,
    )

    version: VersionNode | None = strawberry.field(
        resolver=get_version,
        description=get_version.__doc__,
    )

    versions: VersionsConnection = strawberry.field(
        resolver=get_versions,
        description=get_versions.__doc__,
    )

    representation: RepresentationNode | None = strawberry.field(
        resolver=get_representation,
        description=get_representation.__doc__,
    )

    representations: RepresentationsConnection = strawberry.field(
        resolver=get_representations,
        description=get_representations.__doc__,
    )

    workfile: WorkfileNode | None = strawberry.field(
        resolver=get_workfile,
        description=get_workfile.__doc__,
    )

    workfiles: WorkfilesConnection = strawberry.field(
        resolver=get_workfiles,
        description=get_workfiles.__doc__,
    )

    activities: ActivitiesConnection = strawberry.field(
        resolver=get_activities,
        description=get_activities.__doc__,
    )

    @strawberry.field(description="List of project's task types")
    async def task_types(self, active_only: bool = False) -> list[TaskType]:
        cond = ""
        if active_only:
            cond = f"""
                WHERE name IN (SELECT DISTINCT(task_type)
                FROM project_{self.project_name}.tasks)
            """
        query = f"""
            SELECT name, data
            FROM project_{self.project_name}.task_types
            {cond}
            ORDER BY position
        """
        res = await Postgres.fetch(query)
        return [
            TaskType(
                name=row["name"],
                short_name=row["data"].get("shortName"),
                icon=row["data"].get("icon"),
                color=row["data"].get("color"),
            )
            for row in res
        ]

    @strawberry.field(description="List of project's folder types")
    async def folder_types(self, active_only: bool = False) -> list[FolderType]:
        cond = ""
        if active_only:
            cond = f"""
                WHERE name IN (SELECT DISTINCT(folder_type)
                FROM project_{self.project_name}.folders)
            """

        query = f"""
            SELECT name, data
            FROM project_{self.project_name}.folder_types
            {cond}
            ORDER BY position
        """
        res = await Postgres.fetch(query)
        return [
            FolderType(
                name=row["name"],
                short_name=row["data"].get("shortName"),
                icon=row["data"].get("icon"),
            )
            for row in res
        ]

    @strawberry.field(description="List of project's link types")
    async def link_types(self, active_only: bool = False) -> list[LinkType]:
        cond = ""
        if active_only:
            cond = f"""
                WHERE name IN (SELECT DISTINCT(link_type)
                FROM project_{self.project_name}.links)
            """

        query = f"""
            SELECT name, link_type, input_type, output_type, data
            FROM project_{self.project_name}.link_types
            {cond}
            ORDER BY name
        """

        res = await Postgres.fetch(query)
        return [
            LinkType(
                name=row["name"],
                link_type=row["link_type"],
                input_type=row["input_type"],
                output_type=row["output_type"],
                color=row["data"].get("color"),
                style=row["data"].get("style", "solid"),
            )
            for row in res
        ]

    @strawberry.field(description="List of project's product types")
    async def product_types(self) -> list[ProductType]:
        return [
            ProductType(
                name=row["name"],
                icon=row["data"].get("icon"),
                color=row["data"].get("color"),
            )
            async for row in Postgres.iterate(
                f"""
                SELECT name, data FROM product_types
                WHERE name IN (
                    SELECT DISTINCT(product_type)
                    FROM project_{self.project_name}.products
                )
                ORDER BY name ASC
            """
            )
        ]

<<<<<<< HEAD
    @strawberry.field(description="List of project's product base types")
    async def product_base_types(self) -> list[ProductBaseType]:
        return [
            ProductBaseType(
                name=row["name"],
                icon=row["data"].get("icon"),
                color=row["data"].get("color"),
            )
            async for row in Postgres.iterate(
                f"""
                SELECT name, data FROM product_base_types
                WHERE name IN (
                    SELECT DISTINCT(product_base_type)
                    FROM project_{self.project_name}.products
                )
                ORDER BY name ASC
            """
            )
        ]

=======
    @strawberry.field(description="List of project's statuses")
    async def statuses(self) -> list[Status]:
        query = f"""
            SELECT name, data
            FROM project_{self.project_name}.statuses
            ORDER BY position
        """
        res = await Postgres.fetch(query)
        return [
            Status(
                name=row["name"],
                short_name=row["data"].get("shortName"),
                icon=row["data"].get("icon"),
                color=row["data"].get("color"),
                state=row["data"].get("state"),
                scope=row["data"].get("scope", []),
            )
            for row in res
        ]

    @strawberry.field(description="List of tags in the project")
    async def tags(self) -> list[Tag]:
        query = f"""
            SELECT name, data
            FROM project_{self.project_name}.tags
            ORDER BY position
        """
        res = await Postgres.fetch(query)
        return [
            Tag(
                name=row["name"],
                color=row["data"].get("color"),
            )
            for row in res
        ]
>>>>>>> e97af8ae

    @strawberry.field(description="List of tags used in the project")
    async def used_tags(self) -> list[str]:
        return await get_used_project_tags(self.project_name)


def project_from_record(
    project_name: str | None, record: dict[str, Any], context: dict[str, Any]
) -> ProjectNode:
    """Construct a project node from a DB row."""

    thumbnail = None
    user = context["user"]
    user.check_project_access(record["name"])

    data = record.get("data", {})
    config = record.get("config", None)
    bundle_data = data.get("bundle", {})
    if bundle_data:
        bundle = ProjectBundleType(
            production=bundle_data.get("production", None),
            staging=bundle_data.get("staging", None),
        )
    else:
        bundle = ProjectBundleType()

    return ProjectNode(
        name=record["name"],
        code=record["code"],
        project_name=record["name"],
        active=record["active"],
        library=record["library"],
        thumbnail=thumbnail,
        data=json_dumps(data) if data else None,
        config=json_dumps(config) if config else None,
        bundle=bundle,
        created_at=record["created_at"],
        updated_at=record["updated_at"],
        _user=context["user"],
        _attrib=record["attrib"],
    )


ProjectNode.from_record = staticmethod(project_from_record)  # type: ignore<|MERGE_RESOLUTION|>--- conflicted
+++ resolved
@@ -315,7 +315,6 @@
             )
         ]
 
-<<<<<<< HEAD
     @strawberry.field(description="List of project's product base types")
     async def product_base_types(self) -> list[ProductBaseType]:
         return [
@@ -336,7 +335,7 @@
             )
         ]
 
-=======
+
     @strawberry.field(description="List of project's statuses")
     async def statuses(self) -> list[Status]:
         query = f"""
@@ -372,7 +371,6 @@
             )
             for row in res
         ]
->>>>>>> e97af8ae
 
     @strawberry.field(description="List of tags used in the project")
     async def used_tags(self) -> list[str]:
