import asyncio

import asyncpg

from ayon_server.activities import ActivityFeedEventHook
from ayon_server.events.eventstream import EventStream
from ayon_server.extensions import init_extensions
from ayon_server.helpers.project_list import build_project_list
from ayon_server.lib.postgres import Postgres
from ayon_server.lib.redis import Redis
<<<<<<< HEAD
from nxtools import logging
=======
from ayon_server.logging import logger
>>>>>>> 292c8be5


async def ayon_init(extensions: bool = True):
    """Initialize ayon for use with server or stand-alone tools

    This connects to the database and installs the event hooks.
    """
    retry_interval = 2

    while Postgres.pool is None:
        try:
            await Postgres.connect()
        except ConnectionRefusedError:
            logger.info("Waiting for PostgreSQL", handlers=None)
        except asyncpg.exceptions.CannotConnectNowError:
            logger.info("PostgreSQL is starting", handlers=None)
        except Exception as e:
            msg = " ".join([str(k) for k in e.args])
            logger.error(f"Unable to connect to the database ({msg})", handlers=None)

        else:  # Connection successful
            break

        logger.info(f"Retrying in {retry_interval} seconds", handlers=None)
        await asyncio.sleep(retry_interval)

    while not Redis.connected:
        try:
            await Redis.connect()
        except ConnectionError:
            logger.info("Waiting for Redis", handlers=None)
        except Exception as e:
            msg = " ".join([str(k) for k in e.args])
            logger.error(f"Unable to connect to Redis ({msg})", handlers=None)
        else:
            break

        logger.info(f"Retrying in {retry_interval} seconds", handlers=None)
        await asyncio.sleep(retry_interval)

    if extensions:
        await init_extensions()
    ActivityFeedEventHook.install(EventStream)
    await build_project_list()<|MERGE_RESOLUTION|>--- conflicted
+++ resolved
@@ -8,11 +8,7 @@
 from ayon_server.helpers.project_list import build_project_list
 from ayon_server.lib.postgres import Postgres
 from ayon_server.lib.redis import Redis
-<<<<<<< HEAD
-from nxtools import logging
-=======
 from ayon_server.logging import logger
->>>>>>> 292c8be5
 
 
 async def ayon_init(extensions: bool = True):
