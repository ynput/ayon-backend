--- conflicted
+++ resolved
@@ -244,12 +244,9 @@
         file_id: str,
         file_group: FileGroup = "uploads",
         *,
-<<<<<<< HEAD
         content_validator: Callable[[bytes], None] | None = None,
-=======
         content_type: str | None = None,
         content_disposition: str | None = None,
->>>>>>> 4b31907a
     ) -> int:
         """Handle file upload request
 
