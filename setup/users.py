--- conflicted
+++ resolved
@@ -2,11 +2,7 @@
 
 from ayon_server.auth.utils import create_password, hash_password
 from ayon_server.lib.postgres import Postgres
-<<<<<<< HEAD
-from nxtools import logging
-=======
 from ayon_server.logging import logger
->>>>>>> 292c8be5
 
 
 async def deploy_users(
