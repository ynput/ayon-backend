--- conflicted
+++ resolved
@@ -26,11 +26,7 @@
 
 
 @router.get("/addons")
-<<<<<<< HEAD
-async def market_addon_list(user: CurrentUser) -> AddonList:
-=======
 async def market_addon_list(user: CurrentUser, background_tasks: BackgroundTasks):
->>>>>>> 84b0ad86
     if not user.is_admin:
         raise ForbiddenException("Only admins can access the market")
 
@@ -45,21 +41,17 @@
         addon.current_latest_version = installed_addons.get(addon.name)
 
         if (
-            semver.compare(
+            addon.latest_version
+            and semver.compare(
                 addon.latest_version,
                 addon.current_latest_version or "0.0.0",
             )
             > 0
         ):
-<<<<<<< HEAD
             addon.is_outdated = True
-    return addon_list
-=======
-            addon["isOutdated"] = True
 
     background_tasks.add_task(post_metrics)
-    return result
->>>>>>> 84b0ad86
+    return addon_list
 
 
 @router.get("/addons/{addon_name}")
