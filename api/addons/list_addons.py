from typing import Any, Literal

import semver
from fastapi import Query, Request

from ayon_server.addons import AddonLibrary
from ayon_server.addons.models import SourceInfo, SourceInfoTypes
from ayon_server.api.dependencies import CurrentUser
from ayon_server.lib.redis import Redis
from ayon_server.logging import logger
from ayon_server.types import Field, OPModel
from ayon_server.utils.hashing import hash_data

from .router import route_meta, router


class VersionInfo(OPModel):
    has_settings: bool = Field(default=False)
    has_site_settings: bool = Field(default=False)
    frontend_scopes: dict[str, Any] = Field(default_factory=dict)
    client_pyproject: dict[str, Any] | None = Field(None)
    client_source_info: list[SourceInfo] | None = Field(None)
    services: dict[str, Any] | None = Field(None)
    is_broken: bool = Field(False)
    reason: dict[str, str] | None = Field(None)
    project_can_override_addon_version: bool = Field(False)


class AddonListItem(OPModel):
    name: str = Field(..., description="Machine friendly name of the addon")
    title: str = Field(..., description="Human friendly title of the addon")
    versions: dict[str, VersionInfo] = Field(
        ..., description="List of available versions"
    )
    description: str = Field(..., description="Addon description")
    production_version: str | None = Field(
        None,
        description="Production version of the addon",
    )
    staging_version: str | None = Field(
        None,
        description="Staging version of the addon",
    )
    addon_type: Literal["server", "pipeline"] = Field(
        ..., description="Type of the addon"
    )
    system: bool = Field(False, description="Is the addon a system addon?")
    project_can_override_addon_version: bool = Field(
        False, description="Allow project override"
    )


class AddonList(OPModel):
    addons: list[AddonListItem] = Field(..., description="List of available addons")


async def _get_addon_list(base_url: str, details: bool) -> list[AddonListItem]:
    ns = "addon-list"
    key = hash_data((base_url, details))

    addon_list = await Redis.get_json(ns, key)
    if addon_list is not None:
        return [AddonListItem(**item) for item in addon_list]

    logger.trace("Fetching addon list")

    result = []
    library = AddonLibrary.getinstance()

    # maybe some ttl here?
    active_versions = await library.get_active_versions()

    for definition in library.data.values():
        addon = None
        vers = active_versions.get(definition.name, {})
        versions = {}
        items = list(definition.versions.items())
        items.sort(key=lambda x: semver.VersionInfo.parse(x[0]))
        for version, addon in items:
<<<<<<< HEAD
            if addon.system:
                if not user.is_admin:
                    continue
                is_system = True

            pcoav = addon.get_project_can_override_addon_version()
=======
>>>>>>> fb5f42e9
            vinf = {
                "has_settings": bool(addon.get_settings_model()),
                "has_site_settings": bool(addon.get_site_settings_model()),
                "frontend_scopes": await addon.get_frontend_scopes(),
                "project_can_override_addon_version": pcoav,
            }
            if details:
                vinf["client_pyproject"] = await addon.get_client_pyproject()

                source_info = await addon.get_client_source_info(base_url=base_url)
                if source_info is None:
                    pass

                elif not all(isinstance(x, SourceInfoTypes) for x in source_info):
                    logger.error(
                        f"Invalid source info for {addon.name} {addon.version}"
                    )
                    source_info = [
                        x for x in source_info if isinstance(x, SourceInfoTypes)
                    ]
                vinf["client_source_info"] = source_info
                vinf["services"] = addon.services or None

            versions[version] = VersionInfo(**vinf)

        for version, reason in library.get_broken_versions(definition.name).items():
            versions[version] = VersionInfo(is_broken=True, reason=reason)

        if not versions:
            continue

        assert addon is not None, "Addon not found"

        result.append(
            AddonListItem(
                name=definition.name,
                title=definition.friendly_name,
                versions=versions,
                description=definition.__doc__ or "",
                production_version=vers.get("production"),
<<<<<<< HEAD
                system=is_system,
=======
                system=addon.system or None,
>>>>>>> fb5f42e9
                staging_version=vers.get("staging"),
                addon_type=addon.addon_type,
                project_can_override_addon_version=definition.project_can_override_addon_version,
            )
        )

    result.sort(key=lambda x: x.name)
    await Redis.delete_ns("addon-list")
    await Redis.set_json("addon-list", key, [addon.dict() for addon in result])
    return result


@router.get("", response_model_exclude_none=True, **route_meta)
async def list_addons(
    request: Request,
    user: CurrentUser,
    details: bool = Query(False, title="Show details"),
) -> AddonList:
    """List all available addons."""

    base_url = f"{request.url.scheme}://{request.url.netloc}"
    addon_list = await _get_addon_list(base_url, details)
    if not user.is_admin:
        addon_list = [addon for addon in addon_list if not addon.system]
    return AddonList(addons=addon_list)<|MERGE_RESOLUTION|>--- conflicted
+++ resolved
@@ -77,15 +77,7 @@
         items = list(definition.versions.items())
         items.sort(key=lambda x: semver.VersionInfo.parse(x[0]))
         for version, addon in items:
-<<<<<<< HEAD
-            if addon.system:
-                if not user.is_admin:
-                    continue
-                is_system = True
-
             pcoav = addon.get_project_can_override_addon_version()
-=======
->>>>>>> fb5f42e9
             vinf = {
                 "has_settings": bool(addon.get_settings_model()),
                 "has_site_settings": bool(addon.get_site_settings_model()),
@@ -126,11 +118,7 @@
                 versions=versions,
                 description=definition.__doc__ or "",
                 production_version=vers.get("production"),
-<<<<<<< HEAD
-                system=is_system,
-=======
-                system=addon.system or None,
->>>>>>> fb5f42e9
+                system=bool(addon.system),
                 staging_version=vers.get("staging"),
                 addon_type=addon.addon_type,
                 project_can_override_addon_version=definition.project_can_override_addon_version,
